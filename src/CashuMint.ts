import {
	CheckSpendablePayload,
	CheckSpendableResponse,
	GetInfoResponse,
	MeltPayload,
	MeltResponse,
	MintKeys,
	MintActiveKeys,
	MintAllKeysets,
	PostRestoreResponse,
	RequestMintResponse,
	SerializedBlindedMessage,
	SplitPayload,
	SplitResponse,
	RequestMintPayload,
	PostMintPayload,
	PostMintResponse,
	PostRestorePayload,
	MeltQuotePayload,
	MeltQuoteResponse
} from './model/types/index.js';
import request from './request.js';
import { isObj, joinUrls } from './utils.js';

/**
 * Class represents Cashu Mint API. This class contains Lower level functions that are implemented by CashuWallet.
 */
class CashuMint {
	/**
	 * @param _mintUrl requires mint URL to create this object
	 * @param _customRequest if passed, use custom request implementation for network communication with the mint
	 */
<<<<<<< HEAD
	constructor(private _mintUrl: string) { }
=======
	constructor(
		private _mintUrl: string,
		private _customRequest?: typeof request
	) {}
>>>>>>> 1788185e

	get mintUrl() {
		return this._mintUrl;
	}

	/**
	 * fetches mints info at the /info endpoint
	 * @param mintUrl
	 * @param customRequest
	 */
<<<<<<< HEAD
	public static async getInfo(mintUrl: string): Promise<GetInfoResponse> {
		return request<GetInfoResponse>({ endpoint: joinUrls(mintUrl, '/v1/info') });
=======
	public static async getInfo(
		mintUrl: string,
		customRequest?: typeof request
	): Promise<GetInfoResponse> {
		const requestInstance = customRequest || request;
		return requestInstance<GetInfoResponse>({ endpoint: joinUrls(mintUrl, 'info') });
>>>>>>> 1788185e
	}
	/**
	 * fetches mints info at the /info endpoint
	 */
	async getInfo(): Promise<GetInfoResponse> {
		return CashuMint.getInfo(this._mintUrl, this._customRequest);
	}
	/**
	 * Starts a minting process by requesting an invoice from the mint
	 * @param mintUrl
	 * @param amount Amount requesting for mint.
	 * @param customRequest
	 * @returns the mint will create and return a Lightning invoice for the specified amount
	 */
<<<<<<< HEAD
	public static async mintQuote(mintUrl: string, requestMintPayload: RequestMintPayload): Promise<RequestMintResponse> {
		return request<RequestMintResponse>({
			endpoint: joinUrls(mintUrl, '/v1/mint/quote/bolt11'),
			method: 'POST',
			requestBody: requestMintPayload
=======
	public static async requestMint(
		mintUrl: string,
		amount: number,
		customRequest?: typeof request
	): Promise<RequestMintResponse> {
		const requestInstance = customRequest || request;
		return requestInstance<RequestMintResponse>({
			endpoint: `${joinUrls(mintUrl, 'mint')}?amount=${amount}`
>>>>>>> 1788185e
		});
	}

	/**
	 * Starts a minting process by requesting an invoice from the mint
	 * @param amount Amount requesting for mint.
	 * @returns the mint will create and return a Lightning invoice for the specified amount
	 */
<<<<<<< HEAD
	async mintQuote(requestMintPayload: RequestMintPayload): Promise<RequestMintResponse> {
		return CashuMint.mintQuote(this._mintUrl, requestMintPayload);
=======
	async requestMint(amount: number): Promise<RequestMintResponse> {
		return CashuMint.requestMint(this._mintUrl, amount, this._customRequest);
>>>>>>> 1788185e
	}
	/**
	 * Requests the mint to perform token minting after the LN invoice has been paid
	 * @param mintUrl
	 * @param payloads outputs (Blinded messages) that can be written
	 * @param hash hash (id) used for by the mint to keep track of wether the invoice has been paid yet
	 * @param customRequest
	 * @returns serialized blinded signatures
	 */
	public static async mint(
		mintUrl: string,
<<<<<<< HEAD
		mintPayload: PostMintPayload,
	) {
		const data = await request<PostMintResponse>({
			endpoint: joinUrls(mintUrl, '/v1/mint/bolt11'),
=======
		payloads: { outputs: Array<SerializedBlindedMessage> },
		hash: string,
		customRequest?: typeof request
	) {
		const requestInstance = customRequest || request;
		const data = await requestInstance<{ promises: Array<SerializedBlindedSignature> }>({
			endpoint: `${joinUrls(mintUrl, 'mint')}?hash=${hash}`,
>>>>>>> 1788185e
			method: 'POST',
			requestBody: mintPayload
		});

		if (!isObj(data) || !Array.isArray(data?.signatures)) {
			throw new Error('bad response');
		}

		return data;
	}
	/**
	 * Requests the mint to perform token minting after the LN invoice has been paid
	 * @param payloads outputs (Blinded messages) that can be written
	 * @param hash hash (id) used for by the mint to keep track of wether the invoice has been paid yet
	 * @returns serialized blinded signatures
	 */
<<<<<<< HEAD
	async mint(mintPayload: PostMintPayload) {
		return CashuMint.mint(this._mintUrl, mintPayload);
=======
	async mint(payloads: { outputs: Array<SerializedBlindedMessage> }, hash: string) {
		return CashuMint.mint(this._mintUrl, payloads, hash, this._customRequest);
>>>>>>> 1788185e
	}
	/**
	 * Get the mints public keys
	 * @param mintUrl
	 * @param keysetId optional param to get the keys for a specific keyset. If not specified, the keys from the active keyset are fetched
	 * @param customRequest
	 * @returns
	 */
<<<<<<< HEAD
	public static async getKeys(mintUrl: string, keysetId?: string): Promise<MintActiveKeys> {
		// backwards compatibility for base64 encoded keyset ids
=======
	public static async getKeys(
		mintUrl: string,
		keysetId?: string,
		customRequest?: typeof request
	): Promise<MintKeys> {
>>>>>>> 1788185e
		if (keysetId) {
			// make the keysetId url safe
			keysetId = keysetId.replace(/\//g, '_').replace(/\+/g, '-');
		}
<<<<<<< HEAD

		const data = await request<MintActiveKeys>({
			endpoint: keysetId ? joinUrls(mintUrl, '/v1/keys', keysetId) : joinUrls(mintUrl, '/v1/keys')
=======
		const requestInstance = customRequest || request;
		return requestInstance<MintKeys>({
			endpoint: keysetId ? joinUrls(mintUrl, 'keys', keysetId) : joinUrls(mintUrl, 'keys')
>>>>>>> 1788185e
		});

		if (!isObj(data) || !Array.isArray(data.keysets)) {
			throw new Error('bad response');
		}

		return data;
	}
	/**
	 * Get the mints public keys
	 * @param keysetId optional param to get the keys for a specific keyset. If not specified, the keys from the active keyset are fetched
	 * @returns the mints public keys
	 */
<<<<<<< HEAD
	async getKeys(keysetId?: string, mintUrl?: string, unit?: string): Promise<MintKeys> {
		const allKeys = await CashuMint.getKeys(mintUrl || this._mintUrl, keysetId);
		// find keyset with unit 'sat'
		const satKeys = (allKeys.keysets).find((keys) => keys.unit === unit ? unit : 'sat');
		if (!satKeys) {
			throw new Error('No keyset with unit "sat" found');
		}
		return satKeys
=======
	async getKeys(keysetId?: string): Promise<MintKeys> {
		return CashuMint.getKeys(this._mintUrl, keysetId, this._customRequest);
>>>>>>> 1788185e
	}
	/**
	 * Get the mints keysets in no specific order
	 * @param mintUrl
	 * @param customRequest
	 * @returns all the mints past and current keysets.
	 */
<<<<<<< HEAD
	public static async getKeySets(mintUrl: string): Promise<MintAllKeysets> {
		return request<MintAllKeysets>({ endpoint: joinUrls(mintUrl, '/v1/keysets') });
=======
	public static async getKeySets(
		mintUrl: string,
		customRequest?: typeof request
	): Promise<{ keysets: Array<string> }> {
		const requestInstance = customRequest || request;
		return requestInstance<{ keysets: Array<string> }>({ endpoint: joinUrls(mintUrl, 'keysets') });
>>>>>>> 1788185e
	}

	/**
	 * Get the mints keysets in no specific order
	 * @returns all the mints past and current keysets.
	 */
<<<<<<< HEAD
	async getKeySets(): Promise<MintAllKeysets> {
		return CashuMint.getKeySets(this._mintUrl);
=======
	async getKeySets(): Promise<{ keysets: Array<string> }> {
		return CashuMint.getKeySets(this._mintUrl, this._customRequest);
>>>>>>> 1788185e
	}

	/**
	 * Ask mint to perform a split operation
	 * @param mintUrl
	 * @param splitPayload data needed for performing a token split
	 * @param customRequest
	 * @returns split tokens
	 */
<<<<<<< HEAD
	public static async split(mintUrl: string, splitPayload: SplitPayload): Promise<SplitResponse> {
		const data = await request<SplitResponse>({
			endpoint: joinUrls(mintUrl, '/v1/split'),
=======
	public static async split(
		mintUrl: string,
		splitPayload: SplitPayload,
		customRequest?: typeof request
	): Promise<SplitResponse> {
		const requestInstance = customRequest || request;
		const data = await requestInstance<SplitResponse>({
			endpoint: joinUrls(mintUrl, 'split'),
>>>>>>> 1788185e
			method: 'POST',
			requestBody: splitPayload
		});

		if (!isObj(data) || !Array.isArray(data?.signatures)) {
			throw new Error('bad response');
		}

		return data;
	}
	/**
	 * Ask mint to perform a split operation
	 * @param splitPayload data needed for performing a token split
	 * @returns split tokens
	 */
	async split(splitPayload: SplitPayload): Promise<SplitResponse> {
		return CashuMint.split(this._mintUrl, splitPayload, this._customRequest);
	}
	/**
	 * Asks the mint for a melt quote
	 * @param mintUrl
<<<<<<< HEAD
	 * @param MeltQuotePayload
	 * @returns
	 */
	public static async meltQuote(mintUrl: string, meltQuotePayload: MeltQuotePayload): Promise<MeltQuoteResponse> {
		const data = await request<MeltQuoteResponse>({
			endpoint: joinUrls(mintUrl, '/v1/melt/quote/bolt11'),
=======
	 * @param meltPayload
	 * @param customRequest
	 * @returns
	 */
	public static async melt(
		mintUrl: string,
		meltPayload: MeltPayload,
		customRequest?: typeof request
	): Promise<MeltResponse> {
		const requestInstance = customRequest || request;
		const data = await requestInstance<MeltResponse>({
			endpoint: joinUrls(mintUrl, 'melt'),
>>>>>>> 1788185e
			method: 'POST',
			requestBody: meltQuotePayload
		});

		if (!isObj(data) || typeof data?.amount !== 'number' || typeof data?.fee_reserve !== 'number' || typeof data?.quote !== 'string') {
			throw new Error('bad response');
		}

		return data;
	}
	/**
	 * Asks the mint for a melt quote
	 * @param MeltQuotePayload
	 * @returns
	 */
<<<<<<< HEAD
	async meltQuote(meltQuotePayload: MeltQuotePayload): Promise<MeltQuoteResponse> {
		return CashuMint.meltQuote(this._mintUrl, meltQuotePayload);
=======
	async melt(meltPayload: MeltPayload): Promise<MeltResponse> {
		return CashuMint.melt(this._mintUrl, meltPayload, this._customRequest);
>>>>>>> 1788185e
	}
	/**
	 * Ask mint to perform a melt operation. This pays a lightning invoice and destroys tokens matching its amount + fees
	 * @param mintUrl
<<<<<<< HEAD
	 * @param meltPayload
	 * @returns
	 */
	public static async melt(mintUrl: string, meltPayload: MeltPayload): Promise<MeltResponse> {
		const data = await request<MeltResponse>({
			endpoint: joinUrls(mintUrl, '/v1/melt/bolt11'),
=======
	 * @param checkfeesPayload Payload containing LN invoice that needs to get a fee estimate
	 * @param customRequest
	 * @returns estimated Fee
	 */
	public static async checkFees(
		mintUrl: string,
		checkfeesPayload: { pr: string },
		customRequest?: typeof request
	): Promise<{ fee: number }> {
		const requestInstance = customRequest || request;
		const data = await requestInstance<{ fee: number }>({
			endpoint: joinUrls(mintUrl, 'checkfees'),
>>>>>>> 1788185e
			method: 'POST',
			requestBody: meltPayload
		});

		if (
			!isObj(data) ||
			typeof data?.paid !== 'boolean' ||
			(data?.proof !== null && typeof data?.proof !== 'string')
		) {
			throw new Error('bad response');
		}

		return data;
	}
	/**
	 * Ask mint to perform a melt operation. This pays a lightning invoice and destroys tokens matching its amount + fees
	 * @param meltPayload
	 * @returns
	 */
<<<<<<< HEAD
	async melt(meltPayload: MeltPayload): Promise<MeltResponse> {
		return CashuMint.melt(this._mintUrl, meltPayload);
=======
	async checkFees(checkfeesPayload: { pr: string }): Promise<{ fee: number }> {
		return CashuMint.checkFees(this._mintUrl, checkfeesPayload, this._customRequest);
>>>>>>> 1788185e
	}
	/**
	 * Checks if specific proofs have already been redeemed
	 * @param mintUrl
	 * @param checkPayload
	 * @param customRequest
	 * @returns redeemed and unredeemed ordered list of booleans
	 */
	public static async check(
		mintUrl: string,
		checkPayload: CheckSpendablePayload,
		customRequest?: typeof request
	): Promise<CheckSpendableResponse> {
<<<<<<< HEAD
		const data = await request<CheckSpendableResponse>({
			endpoint: joinUrls(mintUrl, '/v1/check'),
=======
		const requestInstance = customRequest || request;
		const data = await requestInstance<CheckSpendableResponse>({
			endpoint: joinUrls(mintUrl, 'check'),
>>>>>>> 1788185e
			method: 'POST',
			requestBody: checkPayload
		});

		if (!isObj(data) || !Array.isArray(data?.spendable)) {
			throw new Error('bad response');
		}

		return data;
	}
	/**
	 * Checks if specific proofs have already been redeemed
	 * @param checkPayload
	 * @returns redeemed and unredeemed ordered list of booleans
	 */
	async check(checkPayload: CheckSpendablePayload): Promise<CheckSpendableResponse> {
		return CashuMint.check(this._mintUrl, checkPayload, this._customRequest);
	}

	public static async restore(
		mintUrl: string,
<<<<<<< HEAD
		restorePayload: PostRestorePayload
	): Promise<PostRestoreResponse> {
		const data = await request<PostRestoreResponse>({
			endpoint: joinUrls(mintUrl, '/v1/restore'),
=======
		restorePayload: { outputs: Array<SerializedBlindedMessage> },
		customRequest?: typeof request
	): Promise<PostRestoreResponse> {
		const requestInstance = customRequest || request;
		const data = await requestInstance<PostRestoreResponse>({
			endpoint: joinUrls(mintUrl, 'restore'),
>>>>>>> 1788185e
			method: 'POST',
			requestBody: restorePayload
		});

		if (!isObj(data) || !Array.isArray(data?.outputs) || !Array.isArray(data?.promises)) {
			throw new Error('bad response');
		}

		return data;
	}

	async restore(restorePayload: {
		outputs: Array<SerializedBlindedMessage>;
	}): Promise<PostRestoreResponse> {
		return CashuMint.restore(this._mintUrl, restorePayload, this._customRequest);
	}
}

export { CashuMint };<|MERGE_RESOLUTION|>--- conflicted
+++ resolved
@@ -30,14 +30,10 @@
 	 * @param _mintUrl requires mint URL to create this object
 	 * @param _customRequest if passed, use custom request implementation for network communication with the mint
 	 */
-<<<<<<< HEAD
-	constructor(private _mintUrl: string) { }
-=======
 	constructor(
 		private _mintUrl: string,
 		private _customRequest?: typeof request
-	) {}
->>>>>>> 1788185e
+	) { }
 
 	get mintUrl() {
 		return this._mintUrl;
@@ -48,17 +44,12 @@
 	 * @param mintUrl
 	 * @param customRequest
 	 */
-<<<<<<< HEAD
-	public static async getInfo(mintUrl: string): Promise<GetInfoResponse> {
-		return request<GetInfoResponse>({ endpoint: joinUrls(mintUrl, '/v1/info') });
-=======
 	public static async getInfo(
 		mintUrl: string,
 		customRequest?: typeof request
 	): Promise<GetInfoResponse> {
 		const requestInstance = customRequest || request;
-		return requestInstance<GetInfoResponse>({ endpoint: joinUrls(mintUrl, 'info') });
->>>>>>> 1788185e
+		return requestInstance<GetInfoResponse>({ endpoint: joinUrls(mintUrl, '/v1/info') });
 	}
 	/**
 	 * fetches mints info at the /info endpoint
@@ -73,22 +64,12 @@
 	 * @param customRequest
 	 * @returns the mint will create and return a Lightning invoice for the specified amount
 	 */
-<<<<<<< HEAD
-	public static async mintQuote(mintUrl: string, requestMintPayload: RequestMintPayload): Promise<RequestMintResponse> {
-		return request<RequestMintResponse>({
+	public static async mintQuote(mintUrl: string, requestMintPayload: RequestMintPayload, customRequest?: typeof request): Promise<RequestMintResponse> {
+		const requestInstance = customRequest || request;
+		return requestInstance<RequestMintResponse>({
 			endpoint: joinUrls(mintUrl, '/v1/mint/quote/bolt11'),
 			method: 'POST',
 			requestBody: requestMintPayload
-=======
-	public static async requestMint(
-		mintUrl: string,
-		amount: number,
-		customRequest?: typeof request
-	): Promise<RequestMintResponse> {
-		const requestInstance = customRequest || request;
-		return requestInstance<RequestMintResponse>({
-			endpoint: `${joinUrls(mintUrl, 'mint')}?amount=${amount}`
->>>>>>> 1788185e
 		});
 	}
 
@@ -97,13 +78,8 @@
 	 * @param amount Amount requesting for mint.
 	 * @returns the mint will create and return a Lightning invoice for the specified amount
 	 */
-<<<<<<< HEAD
-	async mintQuote(requestMintPayload: RequestMintPayload): Promise<RequestMintResponse> {
-		return CashuMint.mintQuote(this._mintUrl, requestMintPayload);
-=======
-	async requestMint(amount: number): Promise<RequestMintResponse> {
-		return CashuMint.requestMint(this._mintUrl, amount, this._customRequest);
->>>>>>> 1788185e
+	async mintQuote(requestMintPayload: RequestMintPayload, customRequest?: typeof request): Promise<RequestMintResponse> {
+		return CashuMint.mintQuote(this._mintUrl, requestMintPayload, customRequest);
 	}
 	/**
 	 * Requests the mint to perform token minting after the LN invoice has been paid
@@ -115,20 +91,12 @@
 	 */
 	public static async mint(
 		mintUrl: string,
-<<<<<<< HEAD
 		mintPayload: PostMintPayload,
-	) {
-		const data = await request<PostMintResponse>({
-			endpoint: joinUrls(mintUrl, '/v1/mint/bolt11'),
-=======
-		payloads: { outputs: Array<SerializedBlindedMessage> },
-		hash: string,
 		customRequest?: typeof request
 	) {
 		const requestInstance = customRequest || request;
-		const data = await requestInstance<{ promises: Array<SerializedBlindedSignature> }>({
-			endpoint: `${joinUrls(mintUrl, 'mint')}?hash=${hash}`,
->>>>>>> 1788185e
+		const data = await requestInstance<PostMintResponse>({
+			endpoint: joinUrls(mintUrl, '/v1/mint/bolt11'),
 			method: 'POST',
 			requestBody: mintPayload
 		});
@@ -145,13 +113,8 @@
 	 * @param hash hash (id) used for by the mint to keep track of wether the invoice has been paid yet
 	 * @returns serialized blinded signatures
 	 */
-<<<<<<< HEAD
-	async mint(mintPayload: PostMintPayload) {
-		return CashuMint.mint(this._mintUrl, mintPayload);
-=======
-	async mint(payloads: { outputs: Array<SerializedBlindedMessage> }, hash: string) {
-		return CashuMint.mint(this._mintUrl, payloads, hash, this._customRequest);
->>>>>>> 1788185e
+	async mint(mintPayload: PostMintPayload, customRequest?: typeof request) {
+		return CashuMint.mint(this._mintUrl, mintPayload, customRequest);
 	}
 	/**
 	 * Get the mints public keys
@@ -160,29 +123,15 @@
 	 * @param customRequest
 	 * @returns
 	 */
-<<<<<<< HEAD
-	public static async getKeys(mintUrl: string, keysetId?: string): Promise<MintActiveKeys> {
+	public static async getKeys(mintUrl: string, keysetId?: string, customRequest?: typeof request): Promise<MintActiveKeys> {
 		// backwards compatibility for base64 encoded keyset ids
-=======
-	public static async getKeys(
-		mintUrl: string,
-		keysetId?: string,
-		customRequest?: typeof request
-	): Promise<MintKeys> {
->>>>>>> 1788185e
 		if (keysetId) {
 			// make the keysetId url safe
 			keysetId = keysetId.replace(/\//g, '_').replace(/\+/g, '-');
 		}
-<<<<<<< HEAD
-
-		const data = await request<MintActiveKeys>({
+		const requestInstance = customRequest || request;
+		const data = await requestInstance<MintActiveKeys>({
 			endpoint: keysetId ? joinUrls(mintUrl, '/v1/keys', keysetId) : joinUrls(mintUrl, '/v1/keys')
-=======
-		const requestInstance = customRequest || request;
-		return requestInstance<MintKeys>({
-			endpoint: keysetId ? joinUrls(mintUrl, 'keys', keysetId) : joinUrls(mintUrl, 'keys')
->>>>>>> 1788185e
 		});
 
 		if (!isObj(data) || !Array.isArray(data.keysets)) {
@@ -196,19 +145,14 @@
 	 * @param keysetId optional param to get the keys for a specific keyset. If not specified, the keys from the active keyset are fetched
 	 * @returns the mints public keys
 	 */
-<<<<<<< HEAD
-	async getKeys(keysetId?: string, mintUrl?: string, unit?: string): Promise<MintKeys> {
-		const allKeys = await CashuMint.getKeys(mintUrl || this._mintUrl, keysetId);
+	async getKeys(keysetId?: string, mintUrl?: string, unit?: string, customRequest?: typeof request): Promise<MintKeys> {
+		const allKeys = await CashuMint.getKeys(mintUrl || this._mintUrl, keysetId, customRequest);
 		// find keyset with unit 'sat'
 		const satKeys = (allKeys.keysets).find((keys) => keys.unit === unit ? unit : 'sat');
 		if (!satKeys) {
 			throw new Error('No keyset with unit "sat" found');
 		}
 		return satKeys
-=======
-	async getKeys(keysetId?: string): Promise<MintKeys> {
-		return CashuMint.getKeys(this._mintUrl, keysetId, this._customRequest);
->>>>>>> 1788185e
 	}
 	/**
 	 * Get the mints keysets in no specific order
@@ -216,30 +160,17 @@
 	 * @param customRequest
 	 * @returns all the mints past and current keysets.
 	 */
-<<<<<<< HEAD
-	public static async getKeySets(mintUrl: string): Promise<MintAllKeysets> {
-		return request<MintAllKeysets>({ endpoint: joinUrls(mintUrl, '/v1/keysets') });
-=======
-	public static async getKeySets(
-		mintUrl: string,
-		customRequest?: typeof request
-	): Promise<{ keysets: Array<string> }> {
-		const requestInstance = customRequest || request;
-		return requestInstance<{ keysets: Array<string> }>({ endpoint: joinUrls(mintUrl, 'keysets') });
->>>>>>> 1788185e
+	public static async getKeySets(mintUrl: string, customRequest?: typeof request): Promise<MintAllKeysets> {
+		const requestInstance = customRequest || request;
+		return requestInstance<MintAllKeysets>({ endpoint: joinUrls(mintUrl, '/v1/keysets') });
 	}
 
 	/**
 	 * Get the mints keysets in no specific order
 	 * @returns all the mints past and current keysets.
 	 */
-<<<<<<< HEAD
 	async getKeySets(): Promise<MintAllKeysets> {
 		return CashuMint.getKeySets(this._mintUrl);
-=======
-	async getKeySets(): Promise<{ keysets: Array<string> }> {
-		return CashuMint.getKeySets(this._mintUrl, this._customRequest);
->>>>>>> 1788185e
 	}
 
 	/**
@@ -249,20 +180,10 @@
 	 * @param customRequest
 	 * @returns split tokens
 	 */
-<<<<<<< HEAD
-	public static async split(mintUrl: string, splitPayload: SplitPayload): Promise<SplitResponse> {
-		const data = await request<SplitResponse>({
+	public static async split(mintUrl: string, splitPayload: SplitPayload, customRequest?: typeof request): Promise<SplitResponse> {
+		const requestInstance = customRequest || request;
+		const data = await requestInstance<SplitResponse>({
 			endpoint: joinUrls(mintUrl, '/v1/split'),
-=======
-	public static async split(
-		mintUrl: string,
-		splitPayload: SplitPayload,
-		customRequest?: typeof request
-	): Promise<SplitResponse> {
-		const requestInstance = customRequest || request;
-		const data = await requestInstance<SplitResponse>({
-			endpoint: joinUrls(mintUrl, 'split'),
->>>>>>> 1788185e
 			method: 'POST',
 			requestBody: splitPayload
 		});
@@ -284,27 +205,12 @@
 	/**
 	 * Asks the mint for a melt quote
 	 * @param mintUrl
-<<<<<<< HEAD
 	 * @param MeltQuotePayload
 	 * @returns
 	 */
 	public static async meltQuote(mintUrl: string, meltQuotePayload: MeltQuotePayload): Promise<MeltQuoteResponse> {
 		const data = await request<MeltQuoteResponse>({
 			endpoint: joinUrls(mintUrl, '/v1/melt/quote/bolt11'),
-=======
-	 * @param meltPayload
-	 * @param customRequest
-	 * @returns
-	 */
-	public static async melt(
-		mintUrl: string,
-		meltPayload: MeltPayload,
-		customRequest?: typeof request
-	): Promise<MeltResponse> {
-		const requestInstance = customRequest || request;
-		const data = await requestInstance<MeltResponse>({
-			endpoint: joinUrls(mintUrl, 'melt'),
->>>>>>> 1788185e
 			method: 'POST',
 			requestBody: meltQuotePayload
 		});
@@ -320,38 +226,20 @@
 	 * @param MeltQuotePayload
 	 * @returns
 	 */
-<<<<<<< HEAD
 	async meltQuote(meltQuotePayload: MeltQuotePayload): Promise<MeltQuoteResponse> {
 		return CashuMint.meltQuote(this._mintUrl, meltQuotePayload);
-=======
-	async melt(meltPayload: MeltPayload): Promise<MeltResponse> {
-		return CashuMint.melt(this._mintUrl, meltPayload, this._customRequest);
->>>>>>> 1788185e
 	}
 	/**
 	 * Ask mint to perform a melt operation. This pays a lightning invoice and destroys tokens matching its amount + fees
 	 * @param mintUrl
-<<<<<<< HEAD
 	 * @param meltPayload
-	 * @returns
-	 */
-	public static async melt(mintUrl: string, meltPayload: MeltPayload): Promise<MeltResponse> {
-		const data = await request<MeltResponse>({
+	 * @param customRequest
+	 * @returns
+	 */
+	public static async melt(mintUrl: string, meltPayload: MeltPayload, customRequest?: typeof request): Promise<MeltResponse> {
+		const requestInstance = customRequest || request;
+		const data = await requestInstance<MeltResponse>({
 			endpoint: joinUrls(mintUrl, '/v1/melt/bolt11'),
-=======
-	 * @param checkfeesPayload Payload containing LN invoice that needs to get a fee estimate
-	 * @param customRequest
-	 * @returns estimated Fee
-	 */
-	public static async checkFees(
-		mintUrl: string,
-		checkfeesPayload: { pr: string },
-		customRequest?: typeof request
-	): Promise<{ fee: number }> {
-		const requestInstance = customRequest || request;
-		const data = await requestInstance<{ fee: number }>({
-			endpoint: joinUrls(mintUrl, 'checkfees'),
->>>>>>> 1788185e
 			method: 'POST',
 			requestBody: meltPayload
 		});
@@ -371,13 +259,8 @@
 	 * @param meltPayload
 	 * @returns
 	 */
-<<<<<<< HEAD
 	async melt(meltPayload: MeltPayload): Promise<MeltResponse> {
-		return CashuMint.melt(this._mintUrl, meltPayload);
-=======
-	async checkFees(checkfeesPayload: { pr: string }): Promise<{ fee: number }> {
-		return CashuMint.checkFees(this._mintUrl, checkfeesPayload, this._customRequest);
->>>>>>> 1788185e
+		return CashuMint.melt(this._mintUrl, meltPayload, this._customRequest);
 	}
 	/**
 	 * Checks if specific proofs have already been redeemed
@@ -391,14 +274,9 @@
 		checkPayload: CheckSpendablePayload,
 		customRequest?: typeof request
 	): Promise<CheckSpendableResponse> {
-<<<<<<< HEAD
-		const data = await request<CheckSpendableResponse>({
+		const requestInstance = customRequest || request;
+		const data = await requestInstance<CheckSpendableResponse>({
 			endpoint: joinUrls(mintUrl, '/v1/check'),
-=======
-		const requestInstance = customRequest || request;
-		const data = await requestInstance<CheckSpendableResponse>({
-			endpoint: joinUrls(mintUrl, 'check'),
->>>>>>> 1788185e
 			method: 'POST',
 			requestBody: checkPayload
 		});
@@ -420,19 +298,12 @@
 
 	public static async restore(
 		mintUrl: string,
-<<<<<<< HEAD
-		restorePayload: PostRestorePayload
-	): Promise<PostRestoreResponse> {
-		const data = await request<PostRestoreResponse>({
-			endpoint: joinUrls(mintUrl, '/v1/restore'),
-=======
-		restorePayload: { outputs: Array<SerializedBlindedMessage> },
+		restorePayload: PostRestorePayload,
 		customRequest?: typeof request
 	): Promise<PostRestoreResponse> {
 		const requestInstance = customRequest || request;
 		const data = await requestInstance<PostRestoreResponse>({
-			endpoint: joinUrls(mintUrl, 'restore'),
->>>>>>> 1788185e
+			endpoint: joinUrls(mintUrl, '/v1/restore'),
 			method: 'POST',
 			requestBody: restorePayload
 		});
